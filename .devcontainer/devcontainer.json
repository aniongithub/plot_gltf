--- conflicted
+++ resolved
@@ -4,11 +4,8 @@
 		"context": "..",
 		"dockerfile": "dev.Dockerfile"
 	},
-<<<<<<< HEAD
 	"updateContentCommand": "pip3 install -r requirements.txt",
-=======
 	"postStartCommand": "git lfs update && git lfs pull",
->>>>>>> 6b8cf2dc
 	"customizations": {
 		"vscode": {
 			"extensions": [
